--- conflicted
+++ resolved
@@ -125,10 +125,6 @@
 *_version.py
 
 # local testing
-<<<<<<< HEAD
 test_output/
 
-keywords.yml
-=======
-test_output/
->>>>>>> 0b6d1277
+keywords.yml