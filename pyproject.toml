[build-system]
requires = ["hatchling", "hatch-vcs"]
build-backend = "hatchling.build"

[project]
name = "tim-mcp"
# Version is managed dynamically via git tags using hatch-vcs
# Do not add a static version field here as it will conflict with dynamic versioning
dynamic = ["version"]
description = "Terraform IBM Modules MCP"
readme = "README.md"
requires-python = ">=3.11.0"
dependencies = [
    "httpx==0.28.1",
<<<<<<< HEAD
    "fastmcp==2.12.5",
    "pydantic==2.11.9",
    "tenacity==9.1.2",
    "structlog==25.4.0",
    "click==8.3.0",
=======
    "fastmcp==2.12.3",
    "pydantic>=2.11.7",
    "tenacity==9.0.0",
    "structlog==24.4.0",
    "click>=8.0.0",
    "pyyaml>=6.0.2",
>>>>>>> 077733b5
]

[project.scripts]
tim-mcp = "tim_mcp.main:cli"

[project.optional-dependencies]
dev = [
    "pytest==8.4.2",
    "pytest-asyncio==1.2.0",
    "pytest-mock==3.15.1",
    "vcrpy==7.0.0",
    "ruff==0.14.1",
    "hypothesis==6.140.2",
]

[tool.ruff]
line-length = 88
target-version = "py311"
exclude = ["common-dev-assets"]

[tool.ruff.lint]
select = [
    "E",  # pycodestyle errors
    "W",  # pycodestyle warnings
    "F",  # pyflakes
    "I",  # isort
    "B",  # flake8-bugbear
    "C4", # flake8-comprehensions
    "UP", # pyupgrade
]
ignore = [
    "E203",  # whitespace before ':' (conflicts with black/ruff formatter)
    "E501",  # line too long (handled by formatter)
    "B007",  # unused loop control variable (sometimes intentional)
]

[tool.ruff.format]
quote-style = "double"
indent-style = "space"

[tool.pytest.ini_options]
asyncio_mode = "auto"
testpaths = ["test"]
python_files = "test_*.py"
python_classes = "Test*"
python_functions = "test_*"

[dependency-groups]
dev = [
    "pytest-asyncio==1.2.0",
    "ruff==0.14.1",
]

[tool.hatch.build]
include = [
    "tim_mcp/**/*.py",
    "static/**/*",
]

[tool.hatch.build.targets.wheel]
packages = ["tim_mcp"]

[tool.hatch.build.targets.wheel.force-include]
"static" = "tim_mcp/static"

[tool.hatch.version]
source = "vcs"

[tool.hatch.build.hooks.vcs]
version-file = "tim_mcp/_version.py"<|MERGE_RESOLUTION|>--- conflicted
+++ resolved
@@ -12,20 +12,12 @@
 requires-python = ">=3.11.0"
 dependencies = [
     "httpx==0.28.1",
-<<<<<<< HEAD
     "fastmcp==2.12.5",
     "pydantic==2.11.9",
     "tenacity==9.1.2",
     "structlog==25.4.0",
     "click==8.3.0",
-=======
-    "fastmcp==2.12.3",
-    "pydantic>=2.11.7",
-    "tenacity==9.0.0",
-    "structlog==24.4.0",
-    "click>=8.0.0",
     "pyyaml>=6.0.2",
->>>>>>> 077733b5
 ]
 
 [project.scripts]
